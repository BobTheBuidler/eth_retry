import sys
from asyncio import (
    TimeoutError as AsyncioTimeoutError,
    iscoroutinefunction,
    sleep as aiosleep,
)
from functools import wraps
from inspect import stack
from json import JSONDecodeError
from logging import getLogger
from random import randrange
<<<<<<< HEAD
from time import sleep
from typing import Any, Callable, Coroutine, Optional, TypeVar, Union, overload
=======
from time import sleep as timesleep
from typing import Callable, Optional, TypeVar, Union, overload
>>>>>>> 6a5a94eb

import requests

from eth_retry import ENVIRONMENT_VARIABLES as ENVS
from eth_retry.conditional_imports import ClientError  # type: ignore
from eth_retry.conditional_imports import HTTPError  # type: ignore
from eth_retry.conditional_imports import MaxRetryError  # type: ignore
from eth_retry.conditional_imports import OperationalError  # type: ignore
from eth_retry.conditional_imports import ReadTimeout  # type: ignore

logger = getLogger("eth_retry")

# Types
if sys.version_info >= (3, 10):
    from typing import ParamSpec
else:
    from typing_extensions import ParamSpec

T = TypeVar("T")
P = ParamSpec("P")

CoroutineFunction = Callable[P, Coroutine[Any, Any, T]]


@overload
def auto_retry(func: CoroutineFunction[P, T]) -> CoroutineFunction[P, T]: ...
@overload
def auto_retry(func: Callable[P, T]) -> Callable[P, T]: ...
def auto_retry(func: Callable[P, T]) -> Callable[P, T]:
    """
    Decorator that will retry the function on:
    - :class:`ConnectionError`
    - :class:`requests.exceptions.ConnectionError`
    - :class:`HTTPError`
    - :class:`asyncio.exceptions.TimeoutError`
    - :class:`ReadTimeout`

    It will also retry on specific ValueError exceptions:
    - Max rate limit reached
    - please use API Key for higher rate limit
    - execution aborted (timeout = 5s)
    - execution aborted (timeout = 10s)
    - parse error

    On repeat errors, will retry in increasing intervals.
    """

    min_sleep_time = int(ENVS.MIN_SLEEP_TIME)
    max_sleep_time = int(ENVS.MAX_SLEEP_TIME)

    if iscoroutinefunction(func):

        @wraps(func)
        async def auto_retry_wrap_async(*args: P.args, **kwargs: P.kwargs) -> T:
            failures = 0
            while True:
                try:
                    return await func(*args, **kwargs)  # type: ignore
                except AsyncioTimeoutError as e:
                    logger.warning(
                        f"asyncio timeout [{failures}] {_get_caller_details_from_stack()}"
                    )
                    if ENVS.ETH_RETRY_DEBUG:
                        logger.exception(e)
                    continue
                except Exception as e:
                    if not should_retry(e, failures):
                        raise
                    if failures > ENVS.ETH_RETRY_SUPPRESS_LOGS:
                        logger.warning(f"{str(e)} [{failures}]")
                    if ENVS.ETH_RETRY_DEBUG:
                        logger.exception(e)

                # Attempt failed, sleep time.
                failures += 1
                sleep_time = randrange(min_sleep_time, max_sleep_time)
                if ENVS.ETH_RETRY_DEBUG:
                    logger.info(f"sleeping {round(failures * sleep_time, 2)} seconds.")
                await aiosleep(failures * sleep_time)

        return auto_retry_wrap_async  # type: ignore [return-value]

    else:

        @wraps(func)
        def auto_retry_wrap(*args: P.args, **kwargs: P.kwargs) -> T:
            failures = 0
            while True:
                # Attempt to execute `func` and return response
                try:
                    return func(*args, **kwargs)
                except Exception as e:
                    if not should_retry(e, failures):
                        raise
                    if failures > ENVS.ETH_RETRY_SUPPRESS_LOGS:
                        logger.warning(f"{str(e)} [{failures}]")
                    if ENVS.ETH_RETRY_DEBUG:
                        logger.exception(e)

                # Attempt failed, sleep time.
                failures += 1
                sleep_time = randrange(min_sleep_time, max_sleep_time)
                if ENVS.ETH_RETRY_DEBUG:
                    logger.info(f"sleeping {round(failures * sleep_time, 2)} seconds.")
                timesleep(failures * sleep_time)

        return auto_retry_wrap


def should_retry(e: Exception, failures: int) -> bool:
    if ENVS.ETH_RETRY_DISABLED or failures > ENVS.MAX_RETRIES:
        return False

    retry_on_errs = (
        # Occurs on any chain when making computationally intensive calls. Just retry.
        # Sometimes works, sometimes doesn't. Worth a shot.
        "execution aborted (timeout = 5s)",
        "execution aborted (timeout = 10s)",
        "max retries exceeded with url",
        "temporary failure in name resolution",
        "parse error",
        # From block explorer while interacting with api. Just retry.
        "max rate limit reached",
        "max calls per sec rate limit reached",  # basescan, maybe others
        "please use api key for higher rate limit",
        # This one comes from optiscan specifically when you have no key
        "too many invalid api key attempts, please try again later",
        # Occurs occasionally on AVAX when node is slow to sync. Just retry.
        "after last accepted block",
        # The standard Moralis rate limiting message. Just retry.
        "too many requests"
        # You get this ssl error in docker sometimes
        "cannot assign requested address",
        # alchemy.io rate limiting
        "your app has exceeded its compute units per second capacity. if you have retries enabled, you can safely ignore this message. if not, check out https://docs.alchemy.com/reference/throughput",
    )
    if any(filter(str(e).lower().__contains__, retry_on_errs)):  # type: ignore [arg-type]
        return True

    general_exceptions = (
        ConnectionError,
        requests.exceptions.ConnectionError,
        HTTPError,
        ReadTimeout,
        MaxRetryError,
        JSONDecodeError,
        ClientError,
    )

    stre = str(e)
    if (
        any(isinstance(e, E) for E in general_exceptions)
        and "Too Large" not in stre
        and "404" not in stre
    ):
        return True
    # This happens when brownie's deployments.db gets locked. Just retry.
    elif isinstance(e, OperationalError) and "database is locked" in stre:
        return True

    return False


_aio_files = "asyncio/events.py", "asyncio/base_events.py"


def _get_caller_details_from_stack() -> Optional[str]:
    for frame in stack()[2:]:
        if all(filename not in frame.filename for filename in _aio_files):
            details = f"{frame.filename} line {frame.lineno}"
            context = frame.code_context
            return details if context is None else f"{details} {[context[0].strip()]}"
    return None<|MERGE_RESOLUTION|>--- conflicted
+++ resolved
@@ -9,13 +9,8 @@
 from json import JSONDecodeError
 from logging import getLogger
 from random import randrange
-<<<<<<< HEAD
-from time import sleep
+from time import sleep as timesleep
 from typing import Any, Callable, Coroutine, Optional, TypeVar, Union, overload
-=======
-from time import sleep as timesleep
-from typing import Callable, Optional, TypeVar, Union, overload
->>>>>>> 6a5a94eb
 
 import requests
 
