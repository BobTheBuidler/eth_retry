--- conflicted
+++ resolved
@@ -51,12 +51,11 @@
 
     On repeat errors, will retry in increasing intervals.
     """
-<<<<<<< HEAD
+
     min_sleep_time = int(ENVS.MIN_SLEEP_TIME)
     max_sleep_time = int(ENVS.MAX_SLEEP_TIME)
-=======
+
     if iscoroutinefunction(func):
->>>>>>> 394b23f0
 
         @wraps(func)
         async def auto_retry_wrap_async(*args: P.args, **kwargs: P.kwargs) -> T:
